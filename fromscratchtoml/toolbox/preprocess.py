--- conflicted
+++ resolved
@@ -15,10 +15,6 @@
 
 
 def to_onehot(y):
-<<<<<<< HEAD
-    unq, _ = np.unique(y, return_inverse=True)
-=======
->>>>>>> af1f7791
 
     try:
         import cupy
@@ -36,8 +32,7 @@
         a[i][int(y[i])] = 1.
         # a.append(x)
 
-<<<<<<< HEAD
-    return np.array(a, dtype=np.float128)
+    return a
 
 
 def vocab_one_hot(Y, vocab_size):
@@ -46,8 +41,4 @@
     for i, _ in enumerate(Y):
         temp[i] = np.eye(vocab_size)[Y[i]]
 
-    return temp
-=======
-    # return np.array(a)
-    return a
->>>>>>> af1f7791
+    return temp