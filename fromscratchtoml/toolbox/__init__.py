#!/usr/bin/env python
# -*- coding: utf-8 -*-
#
# Author - Mohit Rathore <mrmohitrathoremr@gmail.com>
# Licensed under The MIT License - https://opensource.org/licenses/MIT

import sys
import logging

import numpy as np

from .exceptions import ParameterRequiredException

<<<<<<< HEAD
import matplotlib
=======
>>>>>>> ca82e316
import matplotlib.pyplot as plt  # noqa:F402

logging.basicConfig()
logger = logging.getLogger(__name__)
logger.setLevel(logging.INFO)


def progress(generator):
    n = len(list(generator))

    for i, g in enumerate(generator):
        length = 40

        if i:
            # i = i + 1
            j = length * (i / (n * 1.0))

            bar = ("[%s%s] %d%% " % ('█' * int(j), ' ' * (length - int(j)), (100 / (length * 1.0)) * j))

            sys.stdout.write('\r' + bar)
            sys.stdout.flush()

        yield g
    i = i + 1
    j = length * (i / (n * 1.0))

    bar = ("[%s%s] %d%% " % ('█' * int(j), ' ' * (length - int(j)), (100 / (length * 1.0)) * j))

    sys.stdout.write('\r' + bar)
    sys.stdout.flush()


def binary_visualize(X, y=None, clf=None, coarse=50, xlabel="x", ylabel="y",
                    title="2D visualization", draw_contour=False, color_seed=1980):
    """Plots the scatter plot of 2D data, along with the margins if clf is provided.

    Parameters
    ----------
    X : numpy.ndarray
        The input 2D data to be plotted.
    y : numpy.ndarray, optional
        The corresponding labels. If not provided, will be predicted.
    clf : a classifier object, optional
        The classifier which forms a basis for plotting margin. Should be passed in case of
        supervised algorithms only.
    coarse: int, optional
        the granula3rity of the separating boundries.
    xlabel: str, optional
        The label of the x axis.
    ylabel: str, optional
        The label of the y axis.
    title: str, optional
        The title of the plot.
    multicolor_contour: bool, optional
        If set to True, each boundry has a different color. Particularly for multi-class SVC.
    color_seed: int, optional
        The seed value for randomising plot colors.

    """
    try:
        import cupy
        if isinstance(y, cupy.core.core.ndarray):
            y = cupy.asnumpy(y)
        if isinstance(X, cupy.core.core.ndarray):
            X = cupy.asnumpy(X)
    except ImportError:
        pass

    np.random.seed(color_seed)

    if len(X.shape) != 2 or X.shape[1] != 2:
        logger.warn("Cannot plot {} dimensional data.".format(X.shape[1]))
        return None

    if clf:
        y = clf.predict(X)
        y = cupy.asnumpy(y)

    # Also handles the cases when y is None
    unq, y = np.unique(y, return_inverse=True)

    color_intensity = (0.5, 1)
    colors = [(np.random.uniform(*color_intensity), np.random.uniform(*color_intensity),
               np.random.uniform(*color_intensity)) for i in range(len(unq))]

    colored_y = [colors[y[i]] for i in range(len(y))]

    # to auto-get the plot limits this pseudo scatter plot is plotted
    plt.scatter(X[:, 0], X[:, 1], c=colored_y, edgecolors='k')
    xlim = plt.xlim()
    ylim = plt.ylim()

    x_min, x_max = xlim
    y_min, y_max = ylim

    if draw_contour:
        if clf is None:
            raise ParameterRequiredException("Missing required parameter clf for drawing contour.")

        _X, _Y = np.meshgrid(np.arange(x_min, x_max, 1 / (coarse * 1.0)), np.arange(y_min, y_max, 1 / (coarse * 1.0)))

        Z = np.c_[_X.ravel(), _Y.ravel()]
        Z = cupy.asnumpy(clf.predict(Z))

        unq, Z = np.unique(Z, return_inverse=True)
        Z = Z.reshape(_X.shape)

        plt.contourf(_X, _Y, Z, cmap='Pastel1')

    plt.scatter(X[:, 0], X[:, 1], c=colored_y, cmap='Pastel1', edgecolors='k')

    plt.xlabel(xlabel)
    plt.ylabel(ylabel)
    plt.title(title)

    plt.xlim(xlim)
    plt.ylim(ylim)

    plt.grid()
    plt.show()<|MERGE_RESOLUTION|>--- conflicted
+++ resolved
@@ -11,10 +11,6 @@
 
 from .exceptions import ParameterRequiredException
 
-<<<<<<< HEAD
-import matplotlib
-=======
->>>>>>> ca82e316
 import matplotlib.pyplot as plt  # noqa:F402
 
 logging.basicConfig()
