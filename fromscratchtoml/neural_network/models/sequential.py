#!/usr/bin/env python
# -*- coding: utf-8 -*-
#
# Author - Mohit Rathore <mrmohitrathoremr@gmail.com>
# Licensed under The MIT License - https://opensource.org/licenses/MIT

from __future__ import print_function
from fromscratchtoml import np

from fromscratchtoml.toolbox import progress, binary_visualize
from .. import losses

from fromscratchtoml.base import BaseModel

import logging
from copy import deepcopy

logging.basicConfig()
logger = logging.getLogger(__name__)
logger.setLevel(logging.INFO)


class Sequential(BaseModel):
    """
    A sequence of multiple layers.

    Examples
    --------
    >>> from fromscratchtoml.neural_network.models import Sequential
    >>> from fromscratchtoml.neural_network.optimizers import StochasticGradientDescent
    >>> from fromscratchtoml.neural_network.layers import Dense, Activation
    >>> X1 = np.array([[0, 0],[0, 1],[1, 0], [1, 1]])
    >>> y1 = np.array([[1,0], [0,1], [0,1], [1,0]])
    >>> model = Sequential()
    >>> model.add(Dense(5, input_dim=2, seed=1))
    >>> model.add(Activation('sigmoid'))
    >>> model.add(Dense(5, seed=2))
    >>> model.add(Activation('sigmoid'))
    >>> model.add(Dense(2, seed=3))
    >>> sgd = StochasticGradientDescent(learning_rate=0.1)
    >>> model.compile(optimizer=sgd, loss="mean_squared_error")
    >>> model.fit(X1, y1, batch_size=4, epochs=100)
    >>> model.predict(X1)
    """
    def __init__(self, verbose=False, vis_each_epoch=False, vis_acc=False):
        """
        Initialising the model parameters.

        Parameters
        ----------
        verbose : bool, optional
            If True, it will ouput the model state at each epoch.
        vis_each_epoch : bool, optional
            If True, and verbose is True - A visualisation of data along with model contours will be displayed at each
            epoch.
        """
        self.layers = []
        self.verbose = verbose
        self.vis_each_epoch = vis_each_epoch
<<<<<<< HEAD
        self.accuracy_metric = "classify"
=======
        self.vis_acc = vis_acc
>>>>>>> ca82e316

    def compile(self, optimizer, loss, accuracy_metric = "classify"):
        """
        Sets the optimizer and loss function to be used by the model.

        Parameters
        ----------
        optimizer : fromscratchtoml.neural_network.optimizers
            The procedure to be used for updating the weights.
        loss : string
            The loss function to be used.
        """
        self.optimizer = optimizer
        self.loss = getattr(losses, loss)
        self.accuracy_metric = accuracy_metric

    def accuracy(self, X, y):
        """
        Calculates the model accuracy based on the current parameters.

        Parameters
        ----------
        X : numpy.ndarray
            The input to the model.
        y : numpy.ndarray
            The corresponding label to the input.

        Returns
        -------
        float : The accuracy in percentage.
        """
        if len(y.shape) > 1:
            y = np.argmax(y, axis=len(y.shape) - 1)

<<<<<<< HEAD
        if self.accuracy_metric == "classify":
            y_pred = self.predict(X, prob=False)
        elif self.accuracy_metric == "regression":
            y_pred = self.predict(X, prob=True)

=======
        y_pred = self.predict(X)
>>>>>>> ca82e316
        diff_arr = y - y_pred

        total_samples = 1
        for dim in range(len(y.shape)):
            total_samples *= y.shape[dim]

        errors = np.count_nonzero(diff_arr)
        return float(100 - (errors / (total_samples * 0.01)))

    def fit(self, X, y, epochs, batch_size=1):
        """
        Fits the model.

        Parameters
        ----------
        X : numpy.ndarray
            The input to the model.
        y : numpy.ndarray
            The corresponding label to the input.
        epochs : int
            The number of complete passes over the entire data.
        batch_size : int, optional
            The number of data points to be processed in a single iteration.
        """
        X = np.asarray(X, dtype=np.float64)
        y = np.asarray(y, dtype=np.float64)

<<<<<<< HEAD
=======
        if batch_size is None:
            batch_size = X.shape[0]

        acc_per_epoch = []
>>>>>>> ca82e316
        for epoch in progress(range(epochs)):
            for current_batch in range(0, X.shape[0], batch_size):
                batch_X = X[current_batch: current_batch + batch_size]
                batch_y = y[current_batch: current_batch + batch_size]

                self.__update_batch(batch_X, batch_y)

            if self.vis_acc or self.verbose or epoch == epochs - 1:
                acc = self.accuracy(X, y)
                acc_per_epoch.append([epoch, acc])

            if self.verbose or epoch == epochs - 1:
                y_pred = self.predict(X, prob=True)
                loss = self.loss(y_pred, y)
<<<<<<< HEAD
=======

                print("\nepoch: {}/{} ".format(epoch + 1, epochs), end="")
                print(" acc: {:0.2f} ".format(acc), end="")
>>>>>>> ca82e316
                print(" loss: {:0.3f} ".format(float(np.sum(loss))))

                if self.vis_each_epoch:
                    binary_visualize(X, clf=self, draw_contour=True)

        if self.vis_acc:
            import matplotlib.pyplot as plt
            import numpy
            acc_per_epoch = numpy.array(acc_per_epoch)
            plt.plot(acc_per_epoch[:, 0], acc_per_epoch[:, 1])
            plt.show()

    def __update_batch(self, X, Y):
        """
        Optimizes the parameters of the model by processing the inputs in a batch.

        Parameters
        ----------
        X : numpy.ndarray
            The input to the model.
        Y : numpy.ndarray
            The corresponding label to the input.
        """
        y_pred = self.forwardpass(X)

        _, dEdO = self.loss(y_pred, Y, return_deriv=True)

        self.back_propogate_and_update(dEdO, self.optimizer)

    def back_propogate_and_update(self, dEdO, optimizer):
        """
        Backpropogate the error from the last layer to the first and then optimize the weights.

        Parameters
        ----------
        dEdO : numpy.ndarray
            The accumulated delta used for calculating error gradient with respect to parameters.
        optimizer : fromscratchtoml.neural_network.optimizers
            The optimizing procedure followed for updating the weights.
        """

        for layer in reversed(self.layers):
            dEdO = layer.back_propogate(dEdO)
            layer.optimize(deepcopy(optimizer))

    def forwardpass(self, X):
        """
        Forward pass the input through all the layers in the current model.

        Parameters
        ----------
        X : numpy.ndarray
            The input to the model.

        Returns
        -------
        numpy.array : The output of the model.
        """
        Z = X

        for layer in self.layers:
            Z = layer.forward(Z, train=True)

        return Z

    def predict(self, X, prob=False):
        """
        Predicts the ouput of the model based on the trained parameters.

        Parameters
        ----------
        X : numpy.ndarray
            The input to be predicted.
        prob : bool, optional
            If set to true, it returns output probabilities of each class.

        Returns
        -------
        numpy.array : The prediction.
        """
        X = np.asarray(X)
        predictions = self.forwardpass(X)

        if prob is False:
            predictions = np.argmax(predictions, axis=len(predictions.shape) - 1)

        return predictions

    def add(self, layer):
        """
        Adds the layer into the sequence.

        Parameters
        ----------
        layer : fromscratchtoml.neural_network.layers
            The layer to be added.
        """
        self.layers.append(layer)<|MERGE_RESOLUTION|>--- conflicted
+++ resolved
@@ -42,7 +42,7 @@
     >>> model.fit(X1, y1, batch_size=4, epochs=100)
     >>> model.predict(X1)
     """
-    def __init__(self, verbose=False, vis_each_epoch=False, vis_acc=False):
+    def __init__(self, verbose=False, vis_each_epoch=False, vis_loss=False):
         """
         Initialising the model parameters.
 
@@ -57,13 +57,10 @@
         self.layers = []
         self.verbose = verbose
         self.vis_each_epoch = vis_each_epoch
-<<<<<<< HEAD
         self.accuracy_metric = "classify"
-=======
-        self.vis_acc = vis_acc
->>>>>>> ca82e316
-
-    def compile(self, optimizer, loss, accuracy_metric = "classify"):
+        self.vis_loss = vis_loss
+
+    def compile(self, optimizer, loss, accuracy_metric="classify"):
         """
         Sets the optimizer and loss function to be used by the model.
 
@@ -96,20 +93,12 @@
         if len(y.shape) > 1:
             y = np.argmax(y, axis=len(y.shape) - 1)
 
-<<<<<<< HEAD
-        if self.accuracy_metric == "classify":
-            y_pred = self.predict(X, prob=False)
-        elif self.accuracy_metric == "regression":
-            y_pred = self.predict(X, prob=True)
-
-=======
-        y_pred = self.predict(X)
->>>>>>> ca82e316
-        diff_arr = y - y_pred
-
         total_samples = 1
         for dim in range(len(y.shape)):
             total_samples *= y.shape[dim]
+
+        y_pred = self.predict(X, prob=False)
+        diff_arr = y - y_pred
 
         errors = np.count_nonzero(diff_arr)
         return float(100 - (errors / (total_samples * 0.01)))
@@ -132,13 +121,10 @@
         X = np.asarray(X, dtype=np.float64)
         y = np.asarray(y, dtype=np.float64)
 
-<<<<<<< HEAD
-=======
         if batch_size is None:
             batch_size = X.shape[0]
 
-        acc_per_epoch = []
->>>>>>> ca82e316
+        loss_per_epoch = []
         for epoch in progress(range(epochs)):
             for current_batch in range(0, X.shape[0], batch_size):
                 batch_X = X[current_batch: current_batch + batch_size]
@@ -146,29 +132,29 @@
 
                 self.__update_batch(batch_X, batch_y)
 
-            if self.vis_acc or self.verbose or epoch == epochs - 1:
-                acc = self.accuracy(X, y)
-                acc_per_epoch.append([epoch, acc])
-
-            if self.verbose or epoch == epochs - 1:
+            if self.vis_loss:
                 y_pred = self.predict(X, prob=True)
                 loss = self.loss(y_pred, y)
-<<<<<<< HEAD
-=======
+                loss_per_epoch.append([epoch, loss])
+
+            if self.verbose or epoch == epochs - 1:
+                acc = self.accuracy(X, y)
+                print(" acc: {:0.2f} ".format(acc), end="")
+
+                y_pred = self.predict(X, prob=True)
+                loss = self.loss(y_pred, y)
 
                 print("\nepoch: {}/{} ".format(epoch + 1, epochs), end="")
-                print(" acc: {:0.2f} ".format(acc), end="")
->>>>>>> ca82e316
-                print(" loss: {:0.3f} ".format(float(np.sum(loss))))
+                print(" loss: {:0.3f} ".format(loss))
 
                 if self.vis_each_epoch:
                     binary_visualize(X, clf=self, draw_contour=True)
 
-        if self.vis_acc:
+        if self.vis_loss:
             import matplotlib.pyplot as plt
             import numpy
-            acc_per_epoch = numpy.array(acc_per_epoch)
-            plt.plot(acc_per_epoch[:, 0], acc_per_epoch[:, 1])
+            loss_per_epoch = numpy.array(loss_per_epoch)
+            plt.plot(loss_per_epoch[:, 0], loss_per_epoch[:, 1])
             plt.show()
 
     def __update_batch(self, X, Y):
