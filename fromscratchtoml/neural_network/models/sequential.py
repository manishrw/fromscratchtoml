#!/usr/bin/env python
# -*- coding: utf-8 -*-
#
# Copyright (C) 2017 Mohit Rathore <mrmohitrathoremr@gmail.com>
# Licensed under the GNU General Public License v3.0 - https://www.gnu.org/licenses/gpl-3.0.en.html

from __future__ import print_function
import numpy as np

from fromscratchtoml.toolbox import progress, binary_visualize
from .. import losses

from fromscratchtoml.base import BaseModel

import logging

logging.basicConfig()
logger = logging.getLogger(__name__)
logger.setLevel(logging.INFO)


class Sequential(BaseModel):
    """
    A sequence of multiple layers.

    Examples
    --------
    >>> from fromscratchtoml.neural_network.models import Sequential
    >>> from fromscratchtoml.neural_network.optimizers import StochasticGradientDescent
    >>> from fromscratchtoml.neural_network.layers import Dense, Activation
    >>> X1 = np.array([[0, 0],[0, 1],[1, 0], [1, 1]])
    >>> y1 = np.array([[1,0], [0,1], [0,1], [1,0]])
    >>> model = Sequential()
    >>> model.add(Dense(5, input_dim=2, seed=1))
    >>> model.add(Activation('sigmoid'))
    >>> model.add(Dense(5, seed=2))
    >>> model.add(Activation('sigmoid'))
    >>> model.add(Dense(2, seed=3))
    >>> sgd = StochasticGradientDescent(learning_rate=0.1)
    >>> model.compile(optimizer=sgd, loss="mean_squared_error")
    >>> model.fit(X1, y1, batch_size=4, epochs=100)
    >>> model.predict(X1)
    """
    def __init__(self, verbose=False, vis_each_epoch=False):
        """
        Initialising the model parameters.

        Parameters
        ----------
        verbose : bool, optional
            If True, it will ouput the model state at each epoch.
        vis_each_epoch : bool, optional
            If True, and verbose is True - A visualisation of data along with model contours will be displayed at each
            epoch.
        """
        self.layers = []
        self.verbose = verbose
        self.vis_each_epoch = vis_each_epoch

    def compile(self, optimizer, loss):
        """
        Sets the optimizer and loss function to be used by the model.

        Parameters
        ----------
        optimizer : fromscratchtoml.neural_network.optimizers
            The procedure to be used for updating the weights.
        loss : string
            The loss function to be used.
        """
        self.optimizer = optimizer
        self.loss = getattr(losses, loss)

    def accuracy(self, X, y):
        """
        Calculates the model accuracy based on the current parameters.

        Parameters
        ----------
        X : numpy.ndarray
            The input to the model.
        y : numpy.ndarray
            The corresponding label to the input.

        Returns
        -------
        float : The accuracy in percentage.
        """

        if len(y.shape) > 1:
            y = np.argmax(y, axis=1)
        y_pred = self.predict(X)

        diff_arr = y - y_pred
        total_samples = y.shape[0]

        errors = np.count_nonzero(diff_arr) / 2
        return (100 - (errors / (total_samples * 0.01)))

    def fit(self, X, y, epochs, batch_size=None):
        """
        Fits the model.

        Parameters
        ----------
        X : numpy.ndarray
            The input to the model.
        y : numpy.ndarray
            The corresponding label to the input.
        epochs : int
            The number of complete passes over the entire data.
        batch_size : int, optional
            The number of data points to be processed in a single iteration.
        """
        if batch_size is None:
            batch_size = X.shape[0]

        for epoch in progress(range(epochs)):
            for current_batch in range(0, X.shape[0], batch_size):
                # print(current_batch, current_batch + batch_size)
                batch_X = X[current_batch: current_batch + batch_size]
                batch_y = y[current_batch: current_batch + batch_size]
                self.__update_batch(batch_X, batch_y)

<<<<<<< HEAD
            # if  self.verbose or epoch == epochs - 1:
            if 1:
                y_pred = self.predict(X)
=======
            if self.verbose or epoch == epochs - 1:
                y_pred = self.predict(X, prob=True)
>>>>>>> d1d993ba
                loss = self.loss(y_pred, y)
                acc = self.accuracy(X, y)
                print("\nepoch: {}/{} ".format(epoch + 1, epochs), end="")
                print(" acc: {:0.2f} ".format(acc), end="")
                print(" loss: {:0.3f} ".format(loss))
                if self.vis_each_epoch:
                    binary_visualize(X, clf=self, draw_contour=True)

    def __update_batch(self, X, Y):
        """
        Optimizes the parameters of the model by processing the inputs in a batch.

        Parameters
        ----------
        X : numpy.ndarray
            The input to the model.
        Y : numpy.ndarray
            The corresponding label to the input.
        """
<<<<<<< HEAD
        # TODO write mini batch SGD

        for x, y in zip(X, Y):
            y_pred = self.forwardpass(x)

            _, loss_grad = self.loss(y_pred, y, return_deriv=True)
            #print("loss", _, np.mean(_))

            delta = loss_grad
            self.back_propogation(delta)

    def back_propogation(self, delta):
=======
        y_pred = self.forwardpass(X)

        _, dEdO = self.loss(y_pred, Y, return_deriv=True)

        self.back_propogate_and_update(dEdO, self.optimizer)

    def back_propogate_and_update(self, dEdO, optimizer):
>>>>>>> d1d993ba
        """
        Backpropogate the error from the last layer to the first and then optimize the weights.

        Parameters
        ----------
        dEdO : numpy.ndarray
            The accumulated delta used for calculating error gradient with respect to parameters.
        optimizer : fromscratchtoml.neural_network.optimizers
            The optimizing procedure followed for updating the weights.
        """
<<<<<<< HEAD


        for layer in reversed(self.layers):
            # updates delta
            delta = layer.back_propogate(delta, self.optimizer)

    def forwardpass(self, x):
=======

        for layer in reversed(self.layers):
            dEdO = layer.back_propogate(dEdO)
            layer.optimize(optimizer)

    def forwardpass(self, X, return_deriv=False):
>>>>>>> d1d993ba
        """
        Forward pass the input through all the layers in the current model.

        Parameters
        ----------
        X : numpy.ndarray
            The input to the model.

        Returns
        -------
        numpy.array : The output of the model.
        """
        Z = X

        for layer in self.layers:
<<<<<<< HEAD
            z = layer.forward(z)
=======
            Z, Z_deriv = layer.forward(Z, return_deriv=True)

        if return_deriv:
            return Z, Z_deriv
>>>>>>> d1d993ba

        return Z

    def predict(self, X, prob=False):
        """
        Predicts the ouput of the model based on the trained parameters.

        Parameters
        ----------
        X : numpy.ndarray
            The input to be predicted.
        prob : bool, optional
            If set to true, it returns output probabilities of each class.

        Returns
        -------
        numpy.array : The prediction.
        """
        predictions = self.forwardpass(X)

        if prob is False:
            predictions = np.argmax(predictions, axis=1)

        return predictions

    def add(self, layer):
        """
        Adds the layer into the sequence.

        Parameters
        ----------
        layer : fromscratchtoml.neural_network.layers
            The layer to be added.
        """
        self.layers.append(layer)<|MERGE_RESOLUTION|>--- conflicted
+++ resolved
@@ -122,14 +122,8 @@
                 batch_y = y[current_batch: current_batch + batch_size]
                 self.__update_batch(batch_X, batch_y)
 
-<<<<<<< HEAD
-            # if  self.verbose or epoch == epochs - 1:
-            if 1:
-                y_pred = self.predict(X)
-=======
             if self.verbose or epoch == epochs - 1:
                 y_pred = self.predict(X, prob=True)
->>>>>>> d1d993ba
                 loss = self.loss(y_pred, y)
                 acc = self.accuracy(X, y)
                 print("\nepoch: {}/{} ".format(epoch + 1, epochs), end="")
@@ -149,20 +143,6 @@
         Y : numpy.ndarray
             The corresponding label to the input.
         """
-<<<<<<< HEAD
-        # TODO write mini batch SGD
-
-        for x, y in zip(X, Y):
-            y_pred = self.forwardpass(x)
-
-            _, loss_grad = self.loss(y_pred, y, return_deriv=True)
-            #print("loss", _, np.mean(_))
-
-            delta = loss_grad
-            self.back_propogation(delta)
-
-    def back_propogation(self, delta):
-=======
         y_pred = self.forwardpass(X)
 
         _, dEdO = self.loss(y_pred, Y, return_deriv=True)
@@ -170,7 +150,6 @@
         self.back_propogate_and_update(dEdO, self.optimizer)
 
     def back_propogate_and_update(self, dEdO, optimizer):
->>>>>>> d1d993ba
         """
         Backpropogate the error from the last layer to the first and then optimize the weights.
 
@@ -181,22 +160,12 @@
         optimizer : fromscratchtoml.neural_network.optimizers
             The optimizing procedure followed for updating the weights.
         """
-<<<<<<< HEAD
-
-
-        for layer in reversed(self.layers):
-            # updates delta
-            delta = layer.back_propogate(delta, self.optimizer)
-
-    def forwardpass(self, x):
-=======
 
         for layer in reversed(self.layers):
             dEdO = layer.back_propogate(dEdO)
             layer.optimize(optimizer)
 
     def forwardpass(self, X, return_deriv=False):
->>>>>>> d1d993ba
         """
         Forward pass the input through all the layers in the current model.
 
@@ -212,14 +181,10 @@
         Z = X
 
         for layer in self.layers:
-<<<<<<< HEAD
-            z = layer.forward(z)
-=======
             Z, Z_deriv = layer.forward(Z, return_deriv=True)
 
         if return_deriv:
             return Z, Z_deriv
->>>>>>> d1d993ba
 
         return Z
 
