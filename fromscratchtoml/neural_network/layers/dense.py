#!/usr/bin/env python
# -*- coding: utf-8 -*-
#
# Author - Mohit Rathore <mrmohitrathoremr@gmail.com>
# Licensed under The MIT License - https://opensource.org/licenses/MIT

from fromscratchtoml import np
from fromscratchtoml.neural_network.layers import Layer

from copy import deepcopy
import logging

logging.basicConfig()
logger = logging.getLogger(__name__)
logger.setLevel(logging.INFO)


class Dense(Layer):
    """
    This is the fully connected layer where each perceptron is connected to each perceptron of the next layer.

    Examples
    --------
    >>> from fromscratchtoml.neural_network.models import Sequential
    >>> from fromscratchtoml.neural_network.optimizers import StochasticGradientDescent
    >>> from fromscratchtoml.neural_network.layers import Dense, Activation
    >>> X1 = np.array([[0, 0],[0, 1],[1, 0], [1, 1]])
    >>> y1 = np.array([[1,0], [0,1], [0,1], [1,0]])
    >>> model = Sequential()
    >>> model.add(Dense(5, input_dim=2, seed=1))
    >>> model.add(Activation('sigmoid'))
    >>> model.add(Dense(5, seed=2))
    >>> model.add(Activation('sigmoid'))
    >>> model.add(Dense(2, seed=3))
    >>> sgd = StochasticGradientDescent(learning_rate=0.1)
    >>> model.compile(optimizer=sgd, loss="mean_squared_error")
    >>> model.fit(X1, y1, batch_size=4, epochs=100)
    >>> model.predict(X1, one_hot=True)
    """

    def __init__(self, units, input_dim=None, kernel_regularizer=None, seed=None):
        """
        Initialising the layer parameters.

        Parameters
        ----------
        units : int
            Number of perceptrons in a layer.
        input_dim : int, optional
            The dimensions of the input layer. Only required for the first layer.
<<<<<<< HEAD
        optimizer : fromscratchtoml.neural_network.optimizers 
            The optimizer to use for weight updatation.
=======
>>>>>>> ca82e316
        kernel_regularizer : fromscratchtoml.neural_network.regularizers
            The regularizer technique to used to penalise weights.
        seed : int, optional
            The seed value for mantaining reproduciblity of random weights.

        """
        if seed is not None:
            np.random.seed(seed)

        self.units = units
        self.biases = None

        self.weights = None

        self.kernel_regularizer = kernel_regularizer

        self.w_optimizer = None
        self.b_optimizer = None

        if input_dim:
            # xavier weight initialisation, doesnt work that well with relu
            self.biases = np.random.randn(1, self.units) * np.sqrt(2. / (self.units + input_dim))
            self.weights = np.random.randn(input_dim, self.units) * np.sqrt(2. / (self.units + input_dim))

    def forward(self, X, train=False):
        """
        Forward pass the output of the previous layer by using the current layer's weights and biases.

        Parameters
        ----------
        X : numpy.ndarray
            The ouput of the previous layer
        Returns
        -------
        numpy.array : The output of the layer.
        """

        if len(X.shape) == 1:
            X = np.expand_dims(X, axis=1)

        if self.weights is None:
            # xavier weight initialisation, doesnt work that well with relu
            self.biases = np.random.randn(1, self.units) * np.sqrt(2. / (self.units + X.shape[1]))
            self.weights = np.random.randn(X.shape[1], self.units) * np.sqrt(2. / (self.units + X.shape[1]))

        self.input = X
        self.output = np.dot(X, self.weights) + self.biases

        return self.output

    def back_propogate(self, dEdO):
        """
        Backpropogate the error, this function adds the share of dense layer to the accumulated delta.

        Parameters
        ----------
        dEdO : numpy.ndarray
            The accumulated gradient used for calculating error gradient with respect to parameters.

        Returns
        -------
        numpy.array : The accumulated gradient.
        """
        self.dEdB = np.sum(dEdO)

        dOdW = self.input
        self.dEdW = np.dot(dOdW.T, dEdO)

        dEdO = np.dot(dEdO, self.weights.T)

        return dEdO

    def optimize(self, optimizer):
        if self.w_optimizer is None:
            self.w_optimizer = deepcopy(optimizer)
            self.b_optimizer = deepcopy(optimizer)

        self.weights = self.w_optimizer.update_weights(self.weights, self.dEdW)
        self.biases = self.b_optimizer.update_weights(self.biases, self.dEdB)

        if self.kernel_regularizer is not None:
            batch_size = self.input.shape[0]
            self.weights -= self.kernel_regularizer.grad(self.weights, batch_size)<|MERGE_RESOLUTION|>--- conflicted
+++ resolved
@@ -48,11 +48,6 @@
             Number of perceptrons in a layer.
         input_dim : int, optional
             The dimensions of the input layer. Only required for the first layer.
-<<<<<<< HEAD
-        optimizer : fromscratchtoml.neural_network.optimizers 
-            The optimizer to use for weight updatation.
-=======
->>>>>>> ca82e316
         kernel_regularizer : fromscratchtoml.neural_network.regularizers
             The regularizer technique to used to penalise weights.
         seed : int, optional
