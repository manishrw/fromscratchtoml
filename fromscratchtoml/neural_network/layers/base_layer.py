--- conflicted
+++ resolved
@@ -33,11 +33,6 @@
     >>> model.fit(X1, y1, batch_size=4, epochs=100)
     >>> model.predict(X1, one_hot=True)
     """
-<<<<<<< HEAD
-
-    def __init__(self):
-        self.trainable = True
-=======
     def optimize(self, optimizer):
         """
         Optimize the weights corresponding to the optimizer function supplied.
@@ -48,5 +43,4 @@
             The optimizing procedure followed for updating the weights.
         """
         pass
-        return
->>>>>>> d1d993ba
+        return