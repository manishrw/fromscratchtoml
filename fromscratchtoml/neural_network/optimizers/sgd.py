#!/usr/bin/env python
# -*- coding: utf-8 -*-
#
# Author - Mohit Rathore <mrmohitrathoremr@gmail.com>
# Licensed under The MIT License - https://opensource.org/licenses/MIT

import logging

logging.basicConfig()
logger = logging.getLogger(__name__)
logger.setLevel(logging.INFO)


# optimizes/updates the weights
class StochasticGradientDescent(object):
    """
    SGD optimizer.

    Examples
    --------
    >>> from fromscratchtoml.neural_network.models import Sequential
    >>> from fromscratchtoml.neural_network.optimizers import StochasticGradientDescent
    >>> from fromscratchtoml.neural_network.layers import Dense, Activation
    >>> X1 = np.array([[0, 0],[0, 1],[1, 0], [1, 1]])
    >>> y1 = np.array([[1,0], [0,1], [0,1], [1,0]])
    >>> model = Sequential()
    >>> model.add(Dense(5, input_dim=2, seed=1))
    >>> model.add(Activation('sigmoid'))
    >>> model.add(Dense(5, seed=2))
    >>> model.add(Activation('sigmoid'))
    >>> model.add(Dense(2, seed=3))
    >>> sgd = StochasticGradientDescent(learning_rate=0.1)
    >>> model.compile(optimizer=sgd, loss="mean_squared_error")
    >>> model.fit(X1, y1, batch_size=4, epochs=100)
    >>> model.predict(X1, one_hot=True)
    """

    def __init__(self, learning_rate=0.01, momentum=0, nesterov=False):
        """
        Initialising the optimizer parameters.

        Parameters
        ----------
        learning_rate : float
            the rate of change of weights. The higher the learning rate - more is the change in the parameters.
        momentum : float
            The momentum.
        nestrov : bool
            Set to True for NAG.
        """
        self.learning_rate = learning_rate
        self.momentum = momentum
        self.v = 0
        self.nesterov = nesterov

    def update_weights(self, w, dEdW):
        """
        Updates the parameters.

        Parameters
        ----------
        w : numpy.ndarray
            The weight to be updated.
        dEdW : numpy.ndarray
            The derivative of error with respect to weight.
        """
<<<<<<< HEAD
        return w - self.learning_rate * grad_wrt_w
=======

        if self.nesterov:
            v_ahead = self.momentum * self.v - self.learning_rate * dEdW
            return w - self.momentum * self.v + (1 + self.momentum) * v_ahead

        # vanilla momentum
        self.v = self.momentum * self.v - self.learning_rate * dEdW
        return w + self.v
>>>>>>> ca82e316
<|MERGE_RESOLUTION|>--- conflicted
+++ resolved
@@ -64,9 +64,6 @@
         dEdW : numpy.ndarray
             The derivative of error with respect to weight.
         """
-<<<<<<< HEAD
-        return w - self.learning_rate * grad_wrt_w
-=======
 
         if self.nesterov:
             v_ahead = self.momentum * self.v - self.learning_rate * dEdW
@@ -74,5 +71,4 @@
 
         # vanilla momentum
         self.v = self.momentum * self.v - self.learning_rate * dEdW
-        return w + self.v
->>>>>>> ca82e316
+        return w + self.v