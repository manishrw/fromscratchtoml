sudo: false

cache:
    apt: true
    directories:
    - "$HOME/.cache/pip"
    - "$HOME/.ccache"
    - "$HOME/.pip-cache"

dist: trusty

language: python

notifications:
    email: false

matrix:
    include:
    - python: '2.7'
      env: TOXENV="flake8"
    - python: '2.7'
      env: TOXENV="docs"
    - python: '2.7'
      env: TOXENV="py27-linux"
    - python: '3.5'
      env: TOXENV="py35-linux"
    - python: '3.6'
      env: TOXENV="py36-linux"

install:
    - pip install tox
    - pip install python-coveralls

script:
    - tox -vv

after_success:
<<<<<<< HEAD
    - coveralls

deploy:
    - provider: pypi
        user: markroxor
        password:
            secure: Y6hXWaOQWx7OtPScGL/YtolEvtXnE5f8gyIHgjNyEeqkJIwAmq9Ifxkv+8DKMNCHIqayj3ttp8lSFsK0eTMrClIhIMw740ODF0eeGyKwoT9XupFDl1asQx7Ts6j0f1h7MliY4zS+5e7rMDXdWXPjXC5zScDJWacBcsXWMvRe7uaQIirIazTJwaysqRc4RKRHwJnZhqeUaMycpp/gBHIw1hyFvtSTQ4GYeYDfGBT9knAYo4GyLxQ1+omzeNRYTuDd22LSV086LbbCK7xeYkkw188HH8AGjFo91AlIVlgTJgTePl9Ss4PZQt0MZS7D9110L0dCXNsCWBe4JqA6EeuyQkkc6SPdErMbC7tJKmBcBt4kwAn/XC4flzLpgei6EeGJtVLOgn0QM5RMyZPgOwTMeH/J7IH2p6a0KRBwxDPUo3OwvxRiRqZtnkUAE+QWo09xIAjg1d6cBlT6Aw+/oSgTnLI1GaqoiDBOEh4ygiRIP4rDw5VvPoKnxhz/GNHcIfHIT9FpFRp+xbTkzfWaUhhIKGliZiOYB16zilXChAWiUAQkrEujDY851Q0AxERIozc1o4qPh6Zoh6rhKorTAnK/qNcGAT48FstcLBYb9GmeBrYrTXpiS6BxianlZh8YqD8vD8mZ+RsMFIH1GRWBa4sGzQXUhmxqtxpBr94sNNyIT1s=
        distributions: sdist bdist_wheel
        on:
          branch: pip
=======
  - coveralls

deploy:
  provider: pages
  local-dir: doc/build
  skip-cleanup: true
  github-token: $gh_pages
  keep-history: true
  on:
    branch: master
    condition: $TOXENV = "docs"
>>>>>>> 94c02657
<|MERGE_RESOLUTION|>--- conflicted
+++ resolved
@@ -35,7 +35,6 @@
     - tox -vv
 
 after_success:
-<<<<<<< HEAD
     - coveralls
 
 deploy:
@@ -46,16 +45,11 @@
         distributions: sdist bdist_wheel
         on:
           branch: pip
-=======
-  - coveralls
-
-deploy:
-  provider: pages
-  local-dir: doc/build
-  skip-cleanup: true
-  github-token: $gh_pages
-  keep-history: true
-  on:
-    branch: master
-    condition: $TOXENV = "docs"
->>>>>>> 94c02657
+    - provider: pages
+      local-dir: doc/build
+      skip-cleanup: true
+      github-token: $gh_pages
+      keep-history: true
+      on:
+        branch: master
+        condition: $TOXENV = "docs"